"""Make devices and set device properties.

Used in the Logic Simulator project to make devices and ports and store their
properties.

Classes
-------
Device - stores device properties.
Devices - makes and stores all the devices in the logic network.
"""
import random


class Device:
    """Store device properties.

    Parameters
    ----------
    device_id: device ID.

    Public methods
    --------------
    No public methods.
    """

    def __init__(self, device_id):
        """Initialise device properties."""
        self.device_id = device_id

        # inputs dictionary stores
        # {input_id: (connected_output_device_id, connected_output_port_id)}
        self.inputs = {}

        # outputs dictionary stores {output_id: output_signal}
        self.outputs = {}

        self.device_kind = None
        self.clock_half_period = None
        self.clock_counter = None
        self.switch_state = None
        self.dtype_memory = None


class Devices:
    """Make and store devices.

    This class contains many functions for making devices and ports.
    It stores all the devices in a list.

    Parameters
    ----------
    names: instance of the names.Names() class.

    Public methods
    --------------
    get_device(self, device_id): Returns the Device object corresponding
                                 to the device ID.

    find_devices(self, device_kind=None): Returns a list of device_ids of
                                          the specified device_kind.

    add_device(self, device_id, device_kind): Adds the specified device to the
                                              network.

    add_input(self, device_id, input_id): Adds the specified input to the
                                          specified device.

    add_output(self, device_id, output_id, signal=0): Adds the specified output
                                                      to the specified device.

    get_signal_name(self, device_id, output_id): Returns the name string of the
                                                 specified signal.

    get_signal_ids(self, signal_name): Returns the device and output IDs of
                                       the specified signal.

    set_switch(self, device_id, signal): Sets switch_state of specified device
                                         to signal.

    make_switch(self, device_id, initial_state): Makes a switch device and sets
                                                 its initial state.

    make_clock(self, device_id, clock_half_period): Makes a clock device with
                                                    the specified half period.

    make_gate(self, device_id, device_kind, no_of_inputs): Makes logic gates
                                        with the specified number of inputs.

    make_d_type(self, device_id): Makes a D-type device.

    cold_startup(self): Simulates cold start-up of D-types and clocks.

    make_device(self, device_id, device_kind, device_property=None): Creates
                       the specified device and returns errors if unsuccessful.
    """

    def __init__(self, names):
        """Initialise devices list and constants."""
        self.names = names

        self.devices_list = []

        gate_strings = ["AND", "OR", "NAND", "NOR", "XOR", "NOT"]
        device_strings = ["CLOCK", "SWITCH", "DTYPE"]
        dtype_inputs = ["CLK", "SET", "CLEAR", "DATA"]
        dtype_outputs = ["Q", "QBAR"]

        [self.NO_ERROR, self.INVALID_QUALIFIER, self.NO_QUALIFIER,
         self.BAD_DEVICE, self.QUALIFIER_PRESENT,
         self.DEVICE_PRESENT] = self.names.unique_error_codes(6)

        self.signal_types = [self.LOW, self.HIGH, self.RISING,
                             self.FALLING, self.BLANK] = range(5)
<<<<<<< HEAD
        self.gate_types = [self.AND, self.OR, self.NAND, self.NOR,
                           self.XOR, self.NOT] = self.names.lookup(gate_strings)
=======
        self.gate_types = [
            self.AND,
            self.OR,
            self.NAND,
            self.NOR,
            self.XOR,
            self.NOT] = self.names.lookup(gate_strings)
>>>>>>> 89841a93
        self.device_types = [self.CLOCK, self.SWITCH,
                             self.D_TYPE] = self.names.lookup(device_strings)
        self.dtype_input_ids = [self.CLK_ID, self.SET_ID, self.CLEAR_ID,
                                self.DATA_ID] = self.names.lookup(dtype_inputs)
        self.dtype_output_ids = [
            self.Q_ID, self.QBAR_ID] = self.names.lookup(dtype_outputs)

        self.max_gate_inputs = 16

    def get_device(self, device_id):
        """Return the Device object corresponding to device_id."""
        for device in self.devices_list:
            if device.device_id == device_id:
                return device
        return None

    def find_devices(self, device_kind=None):
        """Return a list of device IDs of the specified device_kind.

        Return a list of all device IDs in the network if no device_kind is
        specified.
        """
        device_id_list = []
        for device in self.devices_list:
            if device_kind is None:
                device_id_list.append(device.device_id)
            elif device.device_kind == device_kind:
                device_id_list.append(device.device_id)
        return device_id_list

    def add_device(self, device_id, device_kind):
        """Add the specified device to the network."""
        new_device = Device(device_id)
        new_device.device_kind = device_kind
        self.devices_list.append(new_device)

    def add_input(self, device_id, input_id):
        """Add the specified input to the specified device.

        Return True if successful.
        """
        device = self.get_device(device_id)
        if device is not None:
            device.inputs.setdefault(input_id)
            return True
        else:
            return False

    def add_output(self, device_id, output_id, signal=0):
        """Add the specified output to the specified device.

        Return True if successful. The default output signal is LOW (0).
        """
        device = self.get_device(device_id)
        if device is not None:
            device.outputs[output_id] = signal
            return True
        else:
            return False

    def get_signal_name(self, device_id, port_id):
        """Return the name string of the specified signal.

        The signal is specified by its device_id and port_id. Return None if
        either ID is invalid.
        """
        device = self.get_device(device_id)
        if device is not None:
            device_name = self.names.get_name_string(device_id)
            if port_id is None:
                signal_name = device_name
                return signal_name
            elif port_id in device.outputs or port_id in device.inputs:
                port_name = self.names.get_name_string(port_id)
                signal_name = ".".join([device_name, port_name])
                return signal_name
            else:
                return None
        else:
            return None

    def get_signal_ids(self, signal_name):
        """Return the device and output IDs of the specified signal."""
        name_string_list = signal_name.split(".")
        name_id_list = self.names.lookup(name_string_list)
        device_id = name_id_list[0]
        if len(name_id_list) == 2:
            output_id = name_id_list[1]
        else:
            output_id = None

        return [device_id, output_id]

    def set_switch(self, device_id, signal):
        """Set the switch state of the specified device to signal.

        Return True if successful.
        """
        device = self.get_device(device_id)
        if device is None:
            return False
        elif device.device_kind != self.SWITCH:
            return False
        else:
            device.switch_state = signal
            return True

    def make_switch(self, device_id, initial_state):
        """Make a switch device and set its initial state."""
        self.add_device(device_id, self.SWITCH)
        self.add_output(device_id, output_id=None)
        self.set_switch(device_id, initial_state)

    def make_clock(self, device_id, clock_half_period):
        """Make a clock device with the specified half period.

        clock_half_period is an integer > 0. It is the number of simulation
        cycles before the clock switches state.
        """
        self.add_device(device_id, self.CLOCK)
        device = self.get_device(device_id)
        device.clock_half_period = clock_half_period
        self.cold_startup()  # clock initialised to a random point in its cycle

    def make_gate(self, device_id, device_kind, no_of_inputs):
        """Make logic gates with the specified number of inputs."""
        self.add_device(device_id, device_kind)
        self.add_output(device_id, output_id=None)

        for input_number in range(1, no_of_inputs + 1):
            input_name = "".join(["I", str(input_number)])
            [input_id] = self.names.lookup([input_name])
            self.add_input(device_id, input_id)

    def make_d_type(self, device_id):
        """Make a D-type device."""
        self.add_device(device_id, self.D_TYPE)
        for input_id in self.dtype_input_ids:
            self.add_input(device_id, input_id)
        for output_id in self.dtype_output_ids:
            self.add_output(device_id, output_id)
        self.cold_startup()  # D-type initialised to a random state

    def cold_startup(self):
        """Simulate cold start-up of D-types and clocks.

        Set the memory of the D-types to a random state and make the clocks
        begin from a random point in their cycles.
        """
        for device in self.devices_list:
            if device.device_kind == self.D_TYPE:
                device.dtype_memory = random.choice([self.LOW, self.HIGH])

            elif device.device_kind == self.CLOCK:
                clock_signal = random.choice([self.LOW, self.HIGH])
                self.add_output(device.device_id, output_id=None,
                                signal=clock_signal)
                # Initialise it to a random point in its cycle.
                device.clock_counter = \
                    random.randrange(device.clock_half_period)

    def make_device(self, device_id, device_kind, device_property=None):
        """Create the specified device.

        Return self.NO_ERROR if successful. Return corresponding error if not.
        """
        # Device has already been added to the devices_list
        if self.get_device(device_id) is not None:
            error_type = self.DEVICE_PRESENT

        elif device_kind == self.SWITCH:
            # Device property is the switch initial state: 0(LOW) or 1(HIGH)
            if device_property is None:
                error_type = self.NO_QUALIFIER
            elif device_property not in [self.LOW, self.HIGH]:
                error_type = self.INVALID_QUALIFIER
            else:
                self.make_switch(device_id, device_property)
                error_type = self.NO_ERROR

        elif device_kind == self.CLOCK:
            # Device property is the clock half period > 0
            if device_property is None:
                error_type = self.NO_QUALIFIER
            elif device_property <= 0:
                error_type = self.INVALID_QUALIFIER
            else:
                self.make_clock(device_id, device_property)
                error_type = self.NO_ERROR

        elif device_kind in self.gate_types:
            # Device property is the number of inputs
            if device_kind == self.NOT:
                if device_property is not None:
                    error_type = self.QUALIFIER_PRESENT
                else:
                    self.make_gate(device_id, device_kind, 1)
                    error_type = self.NO_ERROR
            elif device_kind == self.XOR:
                if device_property is not None:
                    error_type = self.QUALIFIER_PRESENT
                else:
                    self.make_gate(device_id, device_kind, 2)
                    error_type = self.NO_ERROR
            else:  # other gates
                if device_property is None:
                    error_type = self.NO_QUALIFIER
                elif device_property not in range(1, 17):  # between 1 and 16
                    error_type = self.INVALID_QUALIFIER
                else:
                    self.make_gate(device_id, device_kind, device_property)
                    error_type = self.NO_ERROR

        elif device_kind == self.D_TYPE:
            if device_property is not None:
                error_type = self.QUALIFIER_PRESENT
            else:
                self.make_d_type(device_id)
                error_type = self.NO_ERROR

        else:
            error_type = self.BAD_DEVICE

        return error_type<|MERGE_RESOLUTION|>--- conflicted
+++ resolved
@@ -111,10 +111,7 @@
 
         self.signal_types = [self.LOW, self.HIGH, self.RISING,
                              self.FALLING, self.BLANK] = range(5)
-<<<<<<< HEAD
-        self.gate_types = [self.AND, self.OR, self.NAND, self.NOR,
-                           self.XOR, self.NOT] = self.names.lookup(gate_strings)
-=======
+
         self.gate_types = [
             self.AND,
             self.OR,
@@ -122,7 +119,7 @@
             self.NOR,
             self.XOR,
             self.NOT] = self.names.lookup(gate_strings)
->>>>>>> 89841a93
+ 
         self.device_types = [self.CLOCK, self.SWITCH,
                              self.D_TYPE] = self.names.lookup(device_strings)
         self.dtype_input_ids = [self.CLK_ID, self.SET_ID, self.CLEAR_ID,
