--- conflicted
+++ resolved
@@ -17,11 +17,9 @@
 network = Network(names, devices)
 monitors = Monitors(names, devices, network)
 
-<<<<<<< HEAD
+
 path = 'test_files/parser_maintenance.txt'
-=======
-path = 'test_files/empty_file_error_test.txt'
->>>>>>> d06f9036
+
 
 scanner = Scanner(path, names)
 parser = Parser(names, devices, network, monitors, scanner)
