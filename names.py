"""Map variable names and string names to unique integers.
Used in the Logic Simulator project. Most of the modules in the project
use this module either directly or indirectly.
Classes
-------
Names - maps variable names and string names to unique integers.
"""


class Names:
    """Map variable names and string names to unique integers.
    This class deals with storing grammatical keywords and user-defined words,
    and their corresponding name IDs, which are internal indexing integers. It
    provides functions for looking up either the name ID or the name string.
    It also keeps track of the number of error codes defined by other classes,
    and allocates new, unique error codes on demand.
    Parameters
    ----------
    No parameters.
    Public methods
    -------------
    unique_error_codes(self, num_error_codes): Returns a list of unique integer
                                               error codes.
    query(self, name_string): Returns the corresponding name ID for the
                        name string. Returns None if the string is not present.
    lookup(self, name_string_list): Returns a list of name IDs for each
                        name string. Adds a name if not already present.
    get_name_string(self, name_id): Returns the corresponding name string for
                        the name ID. Returns None if the ID is not present.
    """

    def __init__(self):
        """Initialise names list."""
        self.names_list = []
        self.error_code_count = 0  # how many error codes have been declared

    def unique_error_codes(self, num_error_codes):
        """Return a list of unique integer error codes."""
        if not isinstance(num_error_codes, int):
            raise TypeError("Expected num_error_codes to be an integer.")
        self.error_code_count += num_error_codes
        return range(self.error_code_count - num_error_codes,
                     self.error_code_count)

    def query(self, name_string):
        """Return the corresponding name ID for name_string.
        If the name string is not present in the names list, return None.
        """

        for idx in range(len(self.names_list)):
            if self.names_list[idx] == name_string:
                return idx

        return None

    def lookup(self, name_string_list):
        """Return a list of name IDs for each name string in name_string_list.
        If the name string is not present in the names list, add it.
        """
        # TODO: this is very inefficient :( change if time?
        list_of_name_ids = []
        for name in name_string_list:
<<<<<<< HEAD
            if not isinstance(name, str):
                raise TypeError(f"This element of name_string_list is {name}, but elements of name_string_list must be strings")
            elif name in self.names_list:
=======
            if name in self.names_list:
>>>>>>> b140ca7a
                list_of_name_ids.append(self.names_list.index(name))
            else:
                self.names_list.append(name)
                list_of_name_ids.append(len(self.names_list) - 1)

        return list_of_name_ids

    def get_name_string(self, name_id):
        """Return the corresponding name string for name_id.
        If the name_id is not an index in the names list, return None.
        """
<<<<<<< HEAD
        if not isinstance(name_id, int):
            raise TypeError(f"name_id is {name_id}, but it must be an integer")
        elif name_id < 0:
            raise ValueError(f"name_id is {name_id}, but it must be positive")
        elif name_id > len(self.names_list):
            raise ValueError(f"name_id is {name_id}, but it must be less than names_list length {len(self.names_list)}")
        else:
            return self.names_list[name_id]
=======
        if name_id < 0:
            raise ValueError("name_id must be a positive integer")
        try:
            return self.names_list[name_id]
        except IndexError:
            if type(name_id) != int:
                raise TypeError("name_id must be an integer")
            return None
>>>>>>> b140ca7a
<|MERGE_RESOLUTION|>--- conflicted
+++ resolved
@@ -57,16 +57,11 @@
         """Return a list of name IDs for each name string in name_string_list.
         If the name string is not present in the names list, add it.
         """
-        # TODO: this is very inefficient :( change if time?
         list_of_name_ids = []
         for name in name_string_list:
-<<<<<<< HEAD
             if not isinstance(name, str):
                 raise TypeError(f"This element of name_string_list is {name}, but elements of name_string_list must be strings")
             elif name in self.names_list:
-=======
-            if name in self.names_list:
->>>>>>> b140ca7a
                 list_of_name_ids.append(self.names_list.index(name))
             else:
                 self.names_list.append(name)
@@ -78,7 +73,6 @@
         """Return the corresponding name string for name_id.
         If the name_id is not an index in the names list, return None.
         """
-<<<<<<< HEAD
         if not isinstance(name_id, int):
             raise TypeError(f"name_id is {name_id}, but it must be an integer")
         elif name_id < 0:
@@ -87,13 +81,5 @@
             raise ValueError(f"name_id is {name_id}, but it must be less than names_list length {len(self.names_list)}")
         else:
             return self.names_list[name_id]
-=======
-        if name_id < 0:
-            raise ValueError("name_id must be a positive integer")
-        try:
-            return self.names_list[name_id]
-        except IndexError:
-            if type(name_id) != int:
-                raise TypeError("name_id must be an integer")
-            return None
->>>>>>> b140ca7a
+
+       