--- conflicted
+++ resolved
@@ -31,12 +31,6 @@
         self.pos = None
         self.line = None
         self.linestart = None
-<<<<<<< HEAD
-
-
-        self.comment_start = None
-=======
->>>>>>> 537bc2f3
 
 
 class Scanner:
@@ -313,12 +307,8 @@
             if error_linestart != 1 and symbol.type != self.UNCLOSED:  
                 self.f.seek(prev_linestart - 1)
                 errorline1 = self._get_error_line()
-<<<<<<< HEAD
 
                 caretline = " " * len(errorline1) + "^"
-=======
-                caratline = " " * len(errorline1) + "^"
->>>>>>> 537bc2f3
                 self.f.seek(error_linestart - 1)
                 errorline2 = self._get_error_line()
                 message = errorline1 + "\n" + caretline + "\n" + errorline2 + "\n"
@@ -327,24 +317,14 @@
             else:  # "if no previous line or symbol is unclosed comment"
                 self.f.seek(error_linestart - 1)
                 errorline = self._get_error_line()
-<<<<<<< HEAD
                 caretline = "^"
                 message = errorline + "\n" + caretline
-=======
-                caratline = "^"
-                message = errorline + "\n" + caratline
->>>>>>> 537bc2f3
                 col = error_pos - error_linestart
         else:
             self.f.seek(error_linestart - 1)
             errorline = self._get_error_line()
-<<<<<<< HEAD
             caretline = " " * (error_pos - error_linestart) + "^"
             message = errorline + "\n" + caretline
-=======
-            caratline = " " * (error_pos - error_linestart) + "^"
-            message = errorline + "\n" + caratline
->>>>>>> 537bc2f3
             col = error_pos - error_linestart
 
         # return file object pointers to prior settings
